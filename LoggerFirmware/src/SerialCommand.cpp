--- conflicted
+++ resolved
@@ -851,7 +851,6 @@
     }
 }
 
-<<<<<<< HEAD
 /// Report the set of scales set for any on-board sensors that record binary data that needs to be
 /// scaled to useful units and/or into a float in the first place.  This reports the sensor elements
 /// specified in the store as JSON fragments, which should be convertable as usual in any language
@@ -875,7 +874,8 @@
             EmitMessage("ERR: request for unknown CommandSource - who are you?\n", src);
             break;
     }
-=======
+}
+
 /// Report the number of files that are available on the SD card for transfer.
 ///
 /// \param src      Channel on which to report the results of the command (Serial, WiFi, BLE)
@@ -885,7 +885,6 @@
     int filenumber[logger::MaxLogFiles];
     int file_count = m_logManager->CountLogFiles(filenumber);
     EmitMessage(String(file_count) + "\n", src);
->>>>>>> ab69e38a
 }
 
 /// Output a list of known commands, since there are now enough of them to make remembering them
@@ -1022,13 +1021,10 @@
         } else {
             AddNMEAFilter(cmd.substring(7), src);
         }
-<<<<<<< HEAD
     } else if (cmd == "scales") {
         ReportScalesElement(src);
-=======
     } else if (cmd == "filecount") {
         ReportFileCount(src);
->>>>>>> ab69e38a
     } else if (cmd == "help" || cmd == "syntax") {
         Syntax(src);
     } else {
