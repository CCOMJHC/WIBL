--- conflicted
+++ resolved
@@ -155,13 +155,10 @@
     void ReportNMEAFilter(CommandSource src);
     /// \brief Add/reset the NMEA0183 messages accepted for logging
     void AddNMEAFilter(String const& command, CommandSource src);
-<<<<<<< HEAD
     /// \brief Dump out the scales element stored in the flash memory
     void ReportScalesElement(CommandSource src);
-=======
     /// \brief Report the number of log files available on the SD card
     void ReportFileCount(CommandSource src);
->>>>>>> ab69e38a
     /// \brief Check for commands, and execute them if found
     void Execute(String const& command, CommandSource src);
     
