#FROM --platform=linux/arm64 python:3.12-slim AS builder
# Thomas - Above has issues on my VM? switched to config in frontend
FROM python:3.12-slim AS builder

WORKDIR /usr/src/wibl
ADD ./ /usr/src/wibl

ENV PYTHONDONTWRITEBYTECODE=1
ENV PYTHONUNBUFFERED=1

# Install curl so that our healthcheck works under Docker
RUN apt-get update -y
RUN apt-get install -y curl

RUN pip install --upgrade pip
RUN pip install -r requirements.txt
RUN pip install '.[server]'

FROM builder AS final

EXPOSE 5000

<<<<<<< HEAD
ENTRYPOINT ["./entrypoint-dev.bash"]
=======
CMD ["gunicorn", "wibl_manager.application:app", "--workers", "1", "--bind 0.0.0.0:8000", "--access-logfile", "-"]
>>>>>>> ab71757b
<|MERGE_RESOLUTION|>--- conflicted
+++ resolved
@@ -1,12 +1,10 @@
-#FROM --platform=linux/arm64 python:3.12-slim AS builder
-# Thomas - Above has issues on my VM? switched to config in frontend
-FROM python:3.12-slim AS builder
+FROM --platform=linux/arm64 python:3.11-slim AS builder
 
 WORKDIR /usr/src/wibl
 ADD ./ /usr/src/wibl
 
-ENV PYTHONDONTWRITEBYTECODE=1
-ENV PYTHONUNBUFFERED=1
+ENV PYTHONDONTWRITEBYTECODE 1
+ENV PYTHONUNBUFFERED 1
 
 # Install curl so that our healthcheck works under Docker
 RUN apt-get update -y
@@ -16,12 +14,8 @@
 RUN pip install -r requirements.txt
 RUN pip install '.[server]'
 
-FROM builder AS final
+FROM builder as final
 
 EXPOSE 5000
 
-<<<<<<< HEAD
-ENTRYPOINT ["./entrypoint-dev.bash"]
-=======
-CMD ["gunicorn", "wibl_manager.application:app", "--workers", "1", "--bind 0.0.0.0:8000", "--access-logfile", "-"]
->>>>>>> ab71757b
+CMD ["gunicorn", "wibl_manager.application:app", "--workers", "1", "--bind 0.0.0.0:8000", "--access-logfile", "-"]